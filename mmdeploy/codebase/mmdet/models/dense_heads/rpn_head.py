# Copyright (c) OpenMMLab. All rights reserved.
from typing import List, Optional

import torch
from mmengine import ConfigDict
from torch import Tensor

<<<<<<< HEAD
from mmdeploy.codebase.mmdet import (get_post_processing_params,
=======
from mmdeploy.codebase.mmdet import (gather_topk, get_post_processing_params,
                                     multiclass_nms,
>>>>>>> ea7706cb
                                     pad_with_value_if_necessary)
from mmdeploy.codebase.mmdet.models.layers import multiclass_nms
from mmdeploy.core import FUNCTION_REWRITER
from mmdeploy.utils import Backend, is_dynamic_shape


@FUNCTION_REWRITER.register_rewriter(
    func_name='mmdet.models.dense_heads.rpn_head.'
    'RPNHead.predict_by_feat')
def rpn_head__predict_by_feat(ctx,
                              self,
                              cls_scores: List[Tensor],
                              bbox_preds: List[Tensor],
                              score_factors: Optional[List[Tensor]] = None,
                              batch_img_metas: Optional[List[dict]] = None,
                              cfg: Optional[ConfigDict] = None,
                              rescale: bool = False,
                              with_nms: bool = True,
                              **kwargs):
    """Rewrite `predict_by_feat` of `RPNHead` for default backend.

    Rewrite this function to deploy model, transform network output for a
    batch into bbox predictions.

    Args:
        ctx (ContextCaller): The context with additional information.
        cls_scores (list[Tensor]): Classification scores for all
            scale levels, each is a 4D-tensor, has shape
            (batch_size, num_priors * num_classes, H, W).
        bbox_preds (list[Tensor]): Box energies / deltas for all
            scale levels, each is a 4D-tensor, has shape
            (batch_size, num_priors * 4, H, W).
        score_factors (list[Tensor], optional): Score factor for
            all scale level, each is a 4D-tensor, has shape
            (batch_size, num_priors * 1, H, W). Defaults to None.
        batch_img_metas (list[dict], Optional): Batch image meta info.
            Defaults to None.
        cfg (ConfigDict, optional): Test / postprocessing
            configuration, if None, test_cfg would be used.
            Defaults to None.
        rescale (bool): If True, return boxes in original image space.
            Defaults to False.
        with_nms (bool): If True, do nms before return boxes.
            Defaults to True.

    Returns:
        If with_nms == True:
            tuple[Tensor, Tensor]: tuple[Tensor, Tensor]: (dets, labels),
            `dets` of shape [N, num_det, 5] and `labels` of shape
            [N, num_det].
        Else:
            tuple[Tensor, Tensor, Tensor]: batch_mlvl_bboxes,
                batch_mlvl_scores, batch_mlvl_centerness
    """
    img_metas = batch_img_metas
    assert len(cls_scores) == len(bbox_preds)
    deploy_cfg = ctx.cfg
    is_dynamic_flag = is_dynamic_shape(deploy_cfg)
    num_levels = len(cls_scores)

    device = cls_scores[0].device
    featmap_sizes = [cls_scores[i].shape[-2:] for i in range(num_levels)]
    mlvl_anchors = self.anchor_generator.grid_anchors(
        featmap_sizes, device=device)

    mlvl_cls_scores = [cls_scores[i].detach() for i in range(num_levels)]
    mlvl_bbox_preds = [bbox_preds[i].detach() for i in range(num_levels)]
    assert len(mlvl_cls_scores) == len(mlvl_bbox_preds) == len(mlvl_anchors)

    cfg = self.test_cfg if cfg is None else cfg
    batch_size = mlvl_cls_scores[0].shape[0]
    pre_topk = cfg.get('nms_pre', -1)

    # loop over features, decode boxes
    mlvl_valid_bboxes = []
    mlvl_scores = []
    mlvl_valid_anchors = []
    for level_id, cls_score, bbox_pred, anchors in zip(
            range(num_levels), mlvl_cls_scores, mlvl_bbox_preds, mlvl_anchors):
        assert cls_score.size()[-2:] == bbox_pred.size()[-2:]
        cls_score = cls_score.permute(0, 2, 3, 1)
        if self.use_sigmoid_cls:
            cls_score = cls_score.reshape(batch_size, -1)
            scores = cls_score.sigmoid()
        else:
            cls_score = cls_score.reshape(batch_size, -1, 2)
            # We set FG labels to [0, num_class-1] and BG label to
            # num_class in RPN head since mmdet v2.5, which is unified to
            # be consistent with other head since mmdet v2.0. In mmdet v2.0
            # to v2.4 we keep BG label as 0 and FG label as 1 in rpn head.
            scores = cls_score.softmax(-1)[..., 0]
        scores = scores.reshape(batch_size, -1, 1)
        bbox_pred = bbox_pred.permute(0, 2, 3, 1).reshape(batch_size, -1, 4)

        # use static anchor if input shape is static
        if not is_dynamic_flag:
            anchors = anchors.data

        anchors = anchors.unsqueeze(0)

        # topk in tensorrt does not support shape<k
        # concate zero to enable topk,
        scores = pad_with_value_if_necessary(scores, 1, pre_topk, 0.)
        bbox_pred = pad_with_value_if_necessary(bbox_pred, 1, pre_topk)
        anchors = pad_with_value_if_necessary(anchors, 1, pre_topk)

        if pre_topk > 0:
            _, topk_inds = scores.squeeze(2).topk(pre_topk)
            bbox_pred, scores = gather_topk(
                bbox_pred,
                scores,
                inds=topk_inds,
                batch_size=batch_size,
                is_batched=True)
            anchors = gather_topk(
                anchors,
                inds=topk_inds,
                batch_size=batch_size,
                is_batched=False)
        mlvl_valid_bboxes.append(bbox_pred)
        mlvl_scores.append(scores)
        mlvl_valid_anchors.append(anchors)

    batch_mlvl_bboxes = torch.cat(mlvl_valid_bboxes, dim=1)
    batch_mlvl_scores = torch.cat(mlvl_scores, dim=1)
    batch_mlvl_anchors = torch.cat(mlvl_valid_anchors, dim=1)
    batch_mlvl_bboxes = self.bbox_coder.decode(
        batch_mlvl_anchors,
        batch_mlvl_bboxes,
        max_shape=img_metas[0]['img_shape'])
    # ignore background class
    if not self.use_sigmoid_cls:
        batch_mlvl_scores = batch_mlvl_scores[..., :self.num_classes]
    if not with_nms:
        return batch_mlvl_bboxes, batch_mlvl_scores

    post_params = get_post_processing_params(deploy_cfg)
    iou_threshold = cfg.nms.get('iou_threshold', post_params.iou_threshold)
    score_threshold = cfg.get('score_thr', post_params.score_threshold)
    pre_top_k = post_params.pre_top_k
    keep_top_k = cfg.get('max_per_img', post_params.keep_top_k)
    # only one class in rpn
    max_output_boxes_per_class = keep_top_k
    return multiclass_nms(
        batch_mlvl_bboxes,
        batch_mlvl_scores,
        max_output_boxes_per_class,
        iou_threshold=iou_threshold,
        score_threshold=score_threshold,
        pre_top_k=pre_top_k,
        keep_top_k=keep_top_k)


@FUNCTION_REWRITER.register_rewriter(
    'mmdet.models.dense_heads.RPNHead.get_bboxes', backend=Backend.NCNN.value)
def rpn_head__get_bboxes__ncnn(ctx,
                               self,
                               cls_scores,
                               bbox_preds,
                               img_metas,
                               with_nms=True,
                               cfg=None,
                               **kwargs):
    """Rewrite `get_bboxes` of `RPNHead` for ncnn backend.

    Shape node and batch inference is not supported by ncnn. This function
    transform dynamic shape to constant shape and remove batch inference.

    Args:
        ctx (ContextCaller): The context with additional information.
        cls_scores (list[Tensor]): Box scores for each level in the
            feature pyramid, has shape
            (N, num_anchors * num_classes, H, W).
        bbox_preds (list[Tensor]): Box energies / deltas for each
            level in the feature pyramid, has shape
            (N, num_anchors * 4, H, W).
        img_metas (list[dict]): Meta information of each image, e.g.,
            image size, scaling factor, etc.
        with_nms (bool): If True, do nms before return boxes.
            Default: True.
        cfg (mmengine.Config | None): Test / postprocessing configuration,
            if None, test_cfg would be used.
            Default: None.


    Returns:
        If with_nms == True:
            tuple[Tensor, Tensor]: tuple[Tensor, Tensor]: (dets, labels),
            `dets` of shape [N, num_det, 5] and `labels` of shape
            [N, num_det].
        Else:
            tuple[Tensor, Tensor]: batch_mlvl_bboxes, batch_mlvl_scores
    """
    assert len(cls_scores) == len(bbox_preds)
    deploy_cfg = ctx.cfg
    assert not is_dynamic_shape(deploy_cfg)
    num_levels = len(cls_scores)

    device = cls_scores[0].device
    featmap_sizes = [cls_scores[i].shape[-2:] for i in range(num_levels)]
    mlvl_anchors = self.anchor_generator.grid_anchors(
        featmap_sizes, device=device)

    mlvl_cls_scores = [cls_scores[i].detach() for i in range(num_levels)]
    mlvl_bbox_preds = [bbox_preds[i].detach() for i in range(num_levels)]
    assert len(mlvl_cls_scores) == len(mlvl_bbox_preds) == len(mlvl_anchors)

    cfg = self.test_cfg if cfg is None else cfg
    batch_size = 1
    pre_topk = cfg.get('nms_pre', -1)

    # loop over features, decode boxes
    mlvl_valid_bboxes = []
    mlvl_scores = []
    mlvl_valid_anchors = []
    for level_id, cls_score, bbox_pred, anchors in zip(
            range(num_levels), mlvl_cls_scores, mlvl_bbox_preds, mlvl_anchors):
        assert cls_score.size()[-2:] == bbox_pred.size()[-2:]
        cls_score = cls_score.permute(0, 2, 3, 1)
        if self.use_sigmoid_cls:
            cls_score = cls_score.reshape(batch_size, -1)
            scores = cls_score.sigmoid()
        else:
            cls_score = cls_score.reshape(batch_size, -1, 2)
            # We set FG labels to [0, num_class-1] and BG label to
            # num_class in RPN head since mmdet v2.5, which is unified to
            # be consistent with other head since mmdet v2.0. In mmdet v2.0
            # to v2.4 we keep BG label as 0 and FG label as 1 in rpn head.
            scores = cls_score.softmax(-1)[..., 0]
        scores = scores.reshape(batch_size, -1, 1)
        bbox_pred = bbox_pred.permute(0, 2, 3, 1).reshape(batch_size, -1, 4)
        anchors = anchors.expand_as(bbox_pred).data

        if pre_topk > 0:
            _, topk_inds = scores.squeeze(2).topk(pre_topk)
            topk_inds = topk_inds.view(-1)
            anchors = anchors[:, topk_inds, :]
            bbox_pred = bbox_pred[:, topk_inds, :]
            scores = scores[:, topk_inds, :]

        mlvl_valid_bboxes.append(bbox_pred)
        mlvl_scores.append(scores)
        mlvl_valid_anchors.append(anchors)

    batch_mlvl_bboxes = torch.cat(mlvl_valid_bboxes, dim=1)
    batch_mlvl_scores = torch.cat(mlvl_scores, dim=1)
    batch_mlvl_anchors = torch.cat(mlvl_valid_anchors, dim=1)
    batch_mlvl_bboxes = self.bbox_coder.decode(
        batch_mlvl_anchors,
        batch_mlvl_bboxes,
        max_shape=img_metas[0]['img_shape'])
    # ignore background class
    if not self.use_sigmoid_cls:
        batch_mlvl_scores = batch_mlvl_scores[..., :self.num_classes]
    if not with_nms:
        return batch_mlvl_bboxes, batch_mlvl_scores

    post_params = get_post_processing_params(deploy_cfg)
    iou_threshold = cfg.nms.get('iou_threshold', post_params.iou_threshold)
    score_threshold = cfg.get('score_thr', post_params.score_threshold)
    pre_top_k = post_params.pre_top_k
    keep_top_k = cfg.get('max_per_img', post_params.keep_top_k)
    # only one class in rpn
    max_output_boxes_per_class = keep_top_k
    return multiclass_nms(
        batch_mlvl_bboxes,
        batch_mlvl_scores,
        max_output_boxes_per_class,
        iou_threshold=iou_threshold,
        score_threshold=score_threshold,
        pre_top_k=pre_top_k,
        keep_top_k=keep_top_k)<|MERGE_RESOLUTION|>--- conflicted
+++ resolved
@@ -5,12 +5,7 @@
 from mmengine import ConfigDict
 from torch import Tensor
 
-<<<<<<< HEAD
-from mmdeploy.codebase.mmdet import (get_post_processing_params,
-=======
 from mmdeploy.codebase.mmdet import (gather_topk, get_post_processing_params,
-                                     multiclass_nms,
->>>>>>> ea7706cb
                                      pad_with_value_if_necessary)
 from mmdeploy.codebase.mmdet.models.layers import multiclass_nms
 from mmdeploy.core import FUNCTION_REWRITER
