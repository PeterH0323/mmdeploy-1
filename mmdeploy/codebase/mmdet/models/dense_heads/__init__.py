--- conflicted
+++ resolved
@@ -1,5 +1,5 @@
 # Copyright (c) OpenMMLab. All rights reserved.
-<<<<<<< HEAD
+from . import detr_head
 from .base_dense_head import (base_dense_head__predict_by_feat,
                               base_dense_head__predict_by_feat__ncnn)
 from .fovea_head import fovea_head__predict_by_feat
@@ -17,25 +17,5 @@
     'yolox_head__predict_by_feat', 'base_dense_head__predict_by_feat',
     'fovea_head__predict_by_feat', 'base_dense_head__predict_by_feat__ncnn',
     'yolox_head__predict_by_feat__ncnn', 'gfl_head__predict_by_feat',
-    'reppoints_head__predict_by_feat'
-=======
-from . import detr_head
-from .base_dense_head import (base_dense_head__get_bbox,
-                              base_dense_head__get_bboxes__ncnn)
-from .fovea_head import fovea_head__get_bboxes
-from .gfl_head import gfl_head__get_bbox
-from .reppoints_head import reppoints_head__get_bboxes
-from .rpn_head import rpn_head__get_bboxes, rpn_head__get_bboxes__ncnn
-from .ssd_head import ssd_head__get_bboxes__ncnn
-from .yolo_head import yolov3_head__get_bboxes, yolov3_head__get_bboxes__ncnn
-from .yolox_head import yolox_head__get_bboxes, yolox_head__get_bboxes__ncnn
-
-__all__ = [
-    'rpn_head__get_bboxes', 'rpn_head__get_bboxes__ncnn',
-    'yolov3_head__get_bboxes', 'yolov3_head__get_bboxes__ncnn',
-    'yolox_head__get_bboxes', 'base_dense_head__get_bbox',
-    'fovea_head__get_bboxes', 'base_dense_head__get_bboxes__ncnn',
-    'ssd_head__get_bboxes__ncnn', 'yolox_head__get_bboxes__ncnn',
-    'gfl_head__get_bbox', 'reppoints_head__get_bboxes', 'detr_head'
->>>>>>> ea7706cb
+    'reppoints_head__predict_by_feat', 'detr_head'
 ]