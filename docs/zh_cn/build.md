## 安装 MMdeploy

我们提供物理机和虚拟机构建方法。虚拟机搭建方法请参考[如何使用docker](tutorials/how_to_use_docker.md)。对于物理机，请按照以下步骤操作

### 准备工作

- 下载代码仓库 MMDeploy

    ```bash
    git clone -b master git@github.com:open-mmlab/mmdeploy.git MMDeploy
    cd MMDeploy
    export MMDEPLOY_DIR=$(pwd)
    git submodule update --init --recursive
    ```

    提示:

  - 如果由于网络等原因导致拉取仓库子模块失败，可以尝试通过如下指令手动再次安装子模块:

      ```bash
      git clone git@github.com:NVIDIA/cub.git third_party/cub
      cd third_party/cub
      git checkout c3cceac115

      # 返回至 third_party 目录, 克隆 pybind11
      cd ..
      git clone git@github.com:pybind/pybind11.git pybind11
      cd pybind11
      git checkout 70a58c5
      ```

- 安装编译工具 cmake

    要求 cmake>=3.14.0, 通过如下指令安装 cmake。您也通过 [cmake](https://cmake.org/install) 官网查看更多安装信息。

    ```bash
    apt-get install -y libssl-dev
    wget https://github.com/Kitware/CMake/releases/download/v3.20.0/cmake-3.20.0.tar.gz
    tar -zxvf cmake-3.20.0.tar.gz
    cd cmake-3.20.0
    ./bootstrap
    make
    make install
    ```

- 安装 GCC 7+

  MMDeploy SDK 使用了 C++17 特性，因此需要安装gcc 7+以上的版本。

  ```bash
    # Add repository if ubuntu < 18.04
    sudo add-apt-repository ppa:ubuntu-toolchain-r/test
    sudo apt-get install gcc-7
    sudo apt-get install g++-7
    ```

### 创建环境

- 通过 conda 创建并激活 Python 环境

    ```bash
    conda create -n mmdeploy python=3.7 -y
    conda activate mmdeploy
    ```

- 安装 PyTorch，要求版本是 torch>=1.8.0, 可查看[官网](https://pytorch.org/)获取更详细的安装教程。

    ```bash
    # CUDA 11.1
    conda install pytorch==1.8.0 torchvision==0.9.0 cudatoolkit=11.1 -c pytorch -c conda-forge
    ```

- 安装 mmcv-full, 更多安装方式可查看[教程](https://github.com/open-mmlab/mmcv#installation)

    ```bash
    export cu_version=cu111 # cuda 11.1
<<<<<<< HEAD
    export torch_version=torch1.8.0
=======
    export torch_version=torch1.8
>>>>>>> a42c4400
    pip install mmcv-full==1.4.0 -f https://download.openmmlab.com/mmcv/dist/${cu_version}/${torch_version}/index.html
    ```

### 安装推理引擎

您可以根据自身需求，构建和安装如下推理引擎：

- [ONNX Runtime](https://mmdeploy.readthedocs.io/en/latest/backends/onnxruntime.html)
- [TensorRT](https://mmdeploy.readthedocs.io/en/latest/backends/tensorrt.html)
- [ncnn](https://mmdeploy.readthedocs.io/en/latest/backends/ncnn.html)
- [PPLNN](https://mmdeploy.readthedocs.io/en/latest/backends/pplnn.html)
- [OpenVINO](https://mmdeploy.readthedocs.io/en/latest/backends/openvino.html)

### 安装 MMDeploy

```bash
cd ${MMDEPLOY_DIR} # 切换至项目根目录
pip install -e .
```

**Note**

- 有些依赖项是可选的。运行 `pip install -e .` 将进行最小化依赖安装。 如果需安装其他可选依赖项，请执行`pip install -r requirements/optional.txt`，
或者 `pip install -e . [optional]`。其中，`[optional]`可以填写`all`, `tests`, `build`, `optional`

### 构建 SDK

读者如果只对模型转换感兴趣，那么可以跳过本章节

#### 安装依赖项

目前，SDK在Linux-x86_64经过测试验证，未来将加入对更多平台的支持。 使用SDK，需要安装若干依赖包。本文以 Ubuntu 18.04为例，逐一介绍各依赖项的安装方法

- OpenCV 3+

  ```bash
  sudo apt-get install libopencv-dev
  ```

- spdlog 0.16+

  ``` bash
  sudo apt-get install libspdlog-dev
  ```

  如果使用 Ubuntu 16.04, 请用如下命令下载并安装合适的spdlog版本

  ```bash
  wget http://archive.ubuntu.com/ubuntu/pool/universe/s/spdlog/libspdlog-dev_0.16.3-1_amd64.deb
  sudo dpkg -i libspdlog-dev_0.16.3-1_amd64.deb
  ```

  你也可以使用spdlog源码编译，激活它更多的特性。但是，请务必打开 **`-fPIC`** 编译选项。

- pplcv

  pplcv 是在x86和cuda平台下的高性能图像处理库。
  此依赖项为可选项，只有在cuda平台下，才需安装。安装命令如下所示:

  ```bash
  git clone git@github.com:openppl-public/ppl.cv.git
  cd ppl.cv
  ./build.sh cuda
  ```

- 推理引擎
  SDK 和 model converter 使用相同的推理引擎。 请参考前文中”安装推理引擎“章节，选择合适的进行安装.

#### 设置编译选项

- 打开 SDK 编译开关

  `-DMMDEPLOY_BUILD_SDK=ON`

- 设置目标设备

  cpu 是 SDK 目标设备的默认选项。你也可以通过`MMDEPLOY_TARGET_DEVICES`传入其他设备名称。当有多个设备时，设备名称之间使用分号隔开。
  比如，`-DMMDEPLOY_TARGET_DEVICES="cpu;cuda"`。
  当前，SDK支持以下设备，

  | 设备 | 名称 | 查找路径                           |
  | :--- | :--- | :--------------------------------- |
  | Host | cpu  | N/A                                |
  | CUDA | cuda | CUDA_TOOLKIT_ROOT_DIR 和 pplcv_DIR |

  如果你的开发环境中有多个cuda版本，则需要通过`-DCUDA_TOOLKIT_ROOT_DIR=/path/of/cuda`来明确使用的版本。
  于此同时，还需设置`-Dpplcv_DIR=ppl.cv/path/install/lib/cmake/ppl`，用以编译cuda平台下的图像处理算子。

- 设置推理后端

  **默认情况下，SDK不设置任何后端**, 因为它与应用场景高度相关。你可以通过设置`MMDEPLOY_TARGET_BACKENDS`激活感兴趣的推理后端。
  当选择多个时， 中间使用分号隔开。比如，`-DMMDEPLOY_TARGET_BACKENDS="trt;ort;pplnn;ncnn;openvino"`
  构建时，几乎每个后端，都需设置一些环境变量，用来查找依赖包。
  下表展示了目前SDK支持的后端，以及构建时，每个后端需要设置的变量。

  | 推理引擎    | 名称     | 查找路径                 |
  | :---------- | :------- | :----------------------- |
  | PPL.nn      | pplnn    | pplnn_DIR                |
  | ncnn        | ncnn     | ncnn_DIR                 |
  | ONNXRuntime | ort      | ONNXRUNTIME_DIR          |
  | TensorRT    | trt      | TENSORRT_DIR & CUDNN_DIR |
  | OpenVINO    | openvino | InferenceEngine_DIR      |

- 设置后处理组件

  需要通过`MMDEPLOY_CODEBASES`设置SDK后处理组件，才能加载OpenMMLab算法仓库的后处理功能。已支持的算法仓库有'mmcls'，'mmdet'，'mmedit'，'mmseg'和'mmocr'。
  如果选择多个codebase，中间使用分号隔开。比如，`-DMMDEPLOY_CODEBASES=mmcls;mmdet`。也可以通过`-DMMDEPLOY_CODEBASES=all`方式，加载所有codebase。

- 汇总以上

  下文展示2个构建SDK的样例，分别用于不同的运行环境。
  使用cpu设备和ONNXRuntime推理，请参考

  ```Bash
  mkdir build && cd build
  cmake .. \
      -DMMDEPLOY_BUILD_SDK=ON \
      -DCMAKE_CXX_COMPILER=g++-7 \
      -DONNXRUNTIME_DIR=/path/to/onnxruntime \
      -DMMDEPLOY_TARGET_DEVICES=cpu \
      -DMMDEPLOY_TARGET_BACKENDS=ort \
      -DMMDEPLOY_CODEBASES=all
  cmake --build . -- -j$(nproc) && cmake --install .
  ```

  使用cuda设备和TensorRT推理，请按照此例构建

  ```Bash
   mkdir build && cd build
   cmake .. \
     -DMMDEPLOY_BUILD_SDK=ON \
     -DCMAKE_CXX_COMPILER=g++-7 \
     -Dpplcv_DIR=/path/to/ppl.cv/cuda-build/install/lib/cmake/ppl \
     -DTENSORRT_DIR=/path/to/tensorrt \
     -DCUDNN_DIR=/path/to/cudnn \
     -DMMDEPLOY_TARGET_DEVICES="cuda;cpu" \
     -DMMDEPLOY_TARGET_BACKENDS=trt \
     -DMMDEPLOY_CODEBASES=all
   cmake --build . -- -j$(nproc) && cmake --install .
  ```<|MERGE_RESOLUTION|>--- conflicted
+++ resolved
@@ -74,11 +74,7 @@
 
     ```bash
     export cu_version=cu111 # cuda 11.1
-<<<<<<< HEAD
-    export torch_version=torch1.8.0
-=======
     export torch_version=torch1.8
->>>>>>> a42c4400
     pip install mmcv-full==1.4.0 -f https://download.openmmlab.com/mmcv/dist/${cu_version}/${torch_version}/index.html
     ```
 
