--- conflicted
+++ resolved
@@ -37,22 +37,12 @@
 onnxruntime:
   pipeline_ort_static_fp32: &pipeline_ort_static_fp32
     convert_image: *convert_image
-<<<<<<< HEAD
-    backend_test: *default_backend_test
-    # sdk_config: *sdk_dynamic
-=======
-    backend_test: False
->>>>>>> ea7706cb
+    backend_test: False
     deploy_config: configs/mmdet/detection/detection_onnxruntime_static.py
 
   pipeline_ort_dynamic_fp32: &pipeline_ort_dynamic_fp32
     convert_image: *convert_image
-<<<<<<< HEAD
-    backend_test: *default_backend_test
-    # sdk_config: *sdk_dynamic
-=======
-    backend_test: False
->>>>>>> ea7706cb
+    backend_test: False
     deploy_config: configs/mmdet/detection/detection_onnxruntime_dynamic.py
 
   pipeline_seg_ort_static_fp32: &pipeline_seg_ort_static_fp32
@@ -62,12 +52,7 @@
 
   pipeline_seg_ort_dynamic_fp32: &pipeline_seg_ort_dynamic_fp32
     convert_image: *convert_image
-<<<<<<< HEAD
-    backend_test: *default_backend_test
-    # sdk_config: *sdk_seg_dynamic
-=======
-    backend_test: False
->>>>>>> ea7706cb
+    backend_test: False
     deploy_config: configs/mmdet/instance-seg/instance-seg_onnxruntime_dynamic.py
 
 tensorrt:
@@ -200,12 +185,6 @@
         convert_image: *convert_image
         backend_test: *default_backend_test
         sdk_config: *sdk_dynamic
-<<<<<<< HEAD
-#      - *pipeline_trt_dynamic_fp32
-#      - *pipeline_trt_dynamic_fp16
-#      - *pipeline_trt_dynamic_int8
-=======
->>>>>>> ea7706cb
       - *pipeline_ncnn_static_fp32
       - *pipeline_openvino_dynamic_fp32
 
@@ -337,15 +316,12 @@
       - configs/swin/mask_rcnn_swin-t-p4-w7_fpn_1x_coco.py
     pipelines:
       - *pipeline_seg_ort_dynamic_fp32
-<<<<<<< HEAD
-=======
       - *pipeline_seg_trt_dynamic_fp32
 
   - name: DETR
     metafile: configs/detr/metafile.yml
     model_configs:
-      - configs/detr/detr_r50_8x2_150e_coco.py
+      - configs/detr/detr_r50_8xb2-150e_coco.py
     pipelines:
       - *pipeline_seg_ort_dynamic_fp32
->>>>>>> ea7706cb
       - *pipeline_seg_trt_dynamic_fp32